//! Name resolution for expressions.
use hir_expand::name::Name;
use la_arena::{Arena, ArenaMap, Idx, IdxRange, RawIdx};
use triomphe::Arc;

use crate::{
    body::Body,
    db::DefDatabase,
    hir::{Binding, BindingId, Expr, ExprId, LabelId, Pat, PatId, Statement},
    BlockId, DefWithBodyId,
};

pub type ScopeId = Idx<ScopeData>;

#[derive(Debug, PartialEq, Eq)]
pub struct ExprScopes {
    scopes: Arena<ScopeData>,
    scope_entries: Arena<ScopeEntry>,
<<<<<<< HEAD

    scope_by_expr: FxHashMap<ExprId, ScopeId>,
=======
    scope_by_expr: ArenaMap<ExprId, ScopeId>,
>>>>>>> 2b580a1f
}

#[derive(Debug, PartialEq, Eq)]
pub struct ScopeEntry {
    name: Name,
    binding: BindingId,
}

impl ScopeEntry {
    pub fn name(&self) -> &Name {
        &self.name
    }

    pub fn binding(&self) -> BindingId {
        self.binding
    }
}

#[derive(Debug, PartialEq, Eq)]
pub struct ScopeData {
    parent: Option<ScopeId>,
    block: Option<BlockId>,
    label: Option<(LabelId, Name)>,
    entries: IdxRange<ScopeEntry>,
}

impl ExprScopes {
    pub(crate) fn expr_scopes_query(db: &dyn DefDatabase, def: DefWithBodyId) -> Arc<ExprScopes> {
        let body = db.body(def);
        let mut scopes = ExprScopes::new(&body);
        scopes.shrink_to_fit();
        Arc::new(scopes)
    }

    pub fn entries(&self, scope: ScopeId) -> &[ScopeEntry] {
        &self.scope_entries[self.scopes[scope].entries.clone()]
    }

    /// If `scope` refers to a block expression scope, returns the corresponding `BlockId`.
    pub fn block(&self, scope: ScopeId) -> Option<BlockId> {
        self.scopes[scope].block
    }

    /// If `scope` refers to a labeled expression scope, returns the corresponding `Label`.
    pub fn label(&self, scope: ScopeId) -> Option<(LabelId, Name)> {
        self.scopes[scope].label.clone()
    }

    /// Returns the scopes in ascending order.
    pub fn scope_chain(&self, scope: Option<ScopeId>) -> impl Iterator<Item = ScopeId> + '_ {
        std::iter::successors(scope, move |&scope| self.scopes[scope].parent)
    }

    pub fn resolve_name_in_scope(&self, scope: ScopeId, name: &Name) -> Option<&ScopeEntry> {
        self.scope_chain(Some(scope))
            .find_map(|scope| self.entries(scope).iter().find(|it| it.name == *name))
    }

    pub fn scope_for(&self, expr: ExprId) -> Option<ScopeId> {
        self.scope_by_expr.get(expr).copied()
    }

    pub fn scope_by_expr(&self) -> &ArenaMap<ExprId, ScopeId> {
        &self.scope_by_expr
    }
}

fn empty_entries(idx: usize) -> IdxRange<ScopeEntry> {
    IdxRange::new(Idx::from_raw(RawIdx::from(idx as u32))..Idx::from_raw(RawIdx::from(idx as u32)))
}

impl ExprScopes {
    fn new(body: &Body) -> ExprScopes {
        let mut scopes = ExprScopes {
            scopes: Arena::default(),
            scope_entries: Arena::default(),
            scope_by_expr: ArenaMap::with_capacity(body.exprs.len()),
        };
        let mut root = scopes.root_scope();
        scopes.add_params_bindings(body, root, &body.params);
        compute_expr_scopes(body.body_expr, body, &mut scopes, &mut root);
        scopes
    }

    fn root_scope(&mut self) -> ScopeId {
        self.scopes.alloc(ScopeData {
            parent: None,
            block: None,
            label: None,
            entries: empty_entries(self.scope_entries.len()),
        })
    }

    fn new_scope(&mut self, parent: ScopeId) -> ScopeId {
        self.scopes.alloc(ScopeData {
            parent: Some(parent),
            block: None,
            label: None,
            entries: empty_entries(self.scope_entries.len()),
        })
    }

    fn new_labeled_scope(&mut self, parent: ScopeId, label: Option<(LabelId, Name)>) -> ScopeId {
        self.scopes.alloc(ScopeData {
            parent: Some(parent),
            block: None,
            label,
            entries: empty_entries(self.scope_entries.len()),
        })
    }

    fn new_block_scope(
        &mut self,
        parent: ScopeId,
        block: Option<BlockId>,
        label: Option<(LabelId, Name)>,
    ) -> ScopeId {
        self.scopes.alloc(ScopeData {
            parent: Some(parent),
            block,
            label,
            entries: empty_entries(self.scope_entries.len()),
        })
    }

    fn add_bindings(&mut self, body: &Body, scope: ScopeId, binding: BindingId) {
        let Binding { name, .. } = &body.bindings[binding];
        let entry = self.scope_entries.alloc(ScopeEntry { name: name.clone(), binding });
        self.scopes[scope].entries =
            IdxRange::new_inclusive(self.scopes[scope].entries.start()..=entry);
    }

    fn add_pat_bindings(&mut self, body: &Body, scope: ScopeId, pat: PatId) {
        let pattern = &body[pat];
        if let Pat::Bind { id, .. } = pattern {
            self.add_bindings(body, scope, *id);
        }

        pattern.walk_child_pats(|pat| self.add_pat_bindings(body, scope, pat));
    }

    fn add_params_bindings(&mut self, body: &Body, scope: ScopeId, params: &[PatId]) {
        params.iter().for_each(|pat| self.add_pat_bindings(body, scope, *pat));
    }

    fn set_scope(&mut self, node: ExprId, scope: ScopeId) {
        self.scope_by_expr.insert(node, scope);
    }

    fn shrink_to_fit(&mut self) {
        let ExprScopes { scopes, scope_entries, scope_by_expr } = self;
        scopes.shrink_to_fit();
        scope_entries.shrink_to_fit();
        scope_by_expr.shrink_to_fit();
    }
}

fn compute_block_scopes(
    statements: &[Statement],
    tail: Option<ExprId>,
    body: &Body,
    scopes: &mut ExprScopes,
    scope: &mut ScopeId,
) {
    for stmt in statements {
        match stmt {
            Statement::Let { pat, initializer, else_branch, .. } => {
                if let Some(expr) = initializer {
                    compute_expr_scopes(*expr, body, scopes, scope);
                }
                if let Some(expr) = else_branch {
                    compute_expr_scopes(*expr, body, scopes, scope);
                }

                *scope = scopes.new_scope(*scope);
                scopes.add_pat_bindings(body, *scope, *pat);
            }
            Statement::Expr { expr, .. } => {
                compute_expr_scopes(*expr, body, scopes, scope);
            }
        }
    }
    if let Some(expr) = tail {
        compute_expr_scopes(expr, body, scopes, scope);
    }
}

fn compute_expr_scopes(expr: ExprId, body: &Body, scopes: &mut ExprScopes, scope: &mut ScopeId) {
    let make_label =
        |label: &Option<LabelId>| label.map(|label| (label, body.labels[label].name.clone()));

    scopes.set_scope(expr, *scope);
    match &body[expr] {
        Expr::Block { statements, tail, id, label } => {
            let mut scope = scopes.new_block_scope(*scope, *id, make_label(label));
            // Overwrite the old scope for the block expr, so that every block scope can be found
            // via the block itself (important for blocks that only contain items, no expressions).
            scopes.set_scope(expr, scope);
            compute_block_scopes(statements, *tail, body, scopes, &mut scope);
        }
        Expr::Const(_) => {
            // FIXME: This is broken.
        }
        Expr::Unsafe { id, statements, tail } | Expr::Async { id, statements, tail } => {
            let mut scope = scopes.new_block_scope(*scope, *id, None);
            // Overwrite the old scope for the block expr, so that every block scope can be found
            // via the block itself (important for blocks that only contain items, no expressions).
            scopes.set_scope(expr, scope);
            compute_block_scopes(statements, *tail, body, scopes, &mut scope);
        }
        Expr::Loop { body: body_expr, label } => {
            let mut scope = scopes.new_labeled_scope(*scope, make_label(label));
            compute_expr_scopes(*body_expr, body, scopes, &mut scope);
        }
        Expr::Closure { args, body: body_expr, .. } => {
            let mut scope = scopes.new_scope(*scope);
            scopes.add_params_bindings(body, scope, args);
            compute_expr_scopes(*body_expr, body, scopes, &mut scope);
        }
        Expr::Match { expr, arms } => {
            compute_expr_scopes(*expr, body, scopes, scope);
            for arm in arms.iter() {
                let mut scope = scopes.new_scope(*scope);
                scopes.add_pat_bindings(body, scope, arm.pat);
                if let Some(guard) = arm.guard {
                    scope = scopes.new_scope(scope);
                    compute_expr_scopes(guard, body, scopes, &mut scope);
                }
                compute_expr_scopes(arm.expr, body, scopes, &mut scope);
            }
        }
        &Expr::If { condition, then_branch, else_branch } => {
            let mut then_branch_scope = scopes.new_scope(*scope);
            compute_expr_scopes(condition, body, scopes, &mut then_branch_scope);
            compute_expr_scopes(then_branch, body, scopes, &mut then_branch_scope);
            if let Some(else_branch) = else_branch {
                compute_expr_scopes(else_branch, body, scopes, scope);
            }
        }
        &Expr::Let { pat, expr } => {
            compute_expr_scopes(expr, body, scopes, scope);
            *scope = scopes.new_scope(*scope);
            scopes.add_pat_bindings(body, *scope, pat);
        }
        e => e.walk_child_exprs(|e| compute_expr_scopes(e, body, scopes, scope)),
    };
}

#[cfg(test)]
mod tests {
    use base_db::{fixture::WithFixture, FileId, SourceDatabase};
    use hir_expand::{name::AsName, InFile};
    use syntax::{algo::find_node_at_offset, ast, AstNode};
    use test_utils::{assert_eq_text, extract_offset};

    use crate::{db::DefDatabase, test_db::TestDB, FunctionId, ModuleDefId};

    fn find_function(db: &TestDB, file_id: FileId) -> FunctionId {
        let krate = db.test_crate();
        let crate_def_map = db.crate_def_map(krate);

        let module = crate_def_map.modules_for_file(file_id).next().unwrap();
        let (_, def) = crate_def_map[module].scope.entries().next().unwrap();
        match def.take_values().unwrap() {
            ModuleDefId::FunctionId(it) => it,
            _ => panic!(),
        }
    }

    fn do_check(ra_fixture: &str, expected: &[&str]) {
        let (offset, code) = extract_offset(ra_fixture);
        let code = {
            let mut buf = String::new();
            let off: usize = offset.into();
            buf.push_str(&code[..off]);
            buf.push_str("$0marker");
            buf.push_str(&code[off..]);
            buf
        };

        let (db, position) = TestDB::with_position(&code);
        let file_id = position.file_id;
        let offset = position.offset;

        let file_syntax = db.parse(file_id).syntax_node();
        let marker: ast::PathExpr = find_node_at_offset(&file_syntax, offset).unwrap();
        let function = find_function(&db, file_id);

        let scopes = db.expr_scopes(function.into());
        let (_body, source_map) = db.body_with_source_map(function.into());

        let expr_id = source_map
            .node_expr(InFile { file_id: file_id.into(), value: &marker.into() })
            .unwrap();
        let scope = scopes.scope_for(expr_id);

        let actual = scopes
            .scope_chain(scope)
            .flat_map(|scope| scopes.entries(scope))
            .map(|it| it.name().to_smol_str())
            .collect::<Vec<_>>()
            .join("\n");
        let expected = expected.join("\n");
        assert_eq_text!(&expected, &actual);
    }

    #[test]
    fn test_lambda_scope() {
        do_check(
            r"
            fn quux(foo: i32) {
                let f = |bar, baz: i32| {
                    $0
                };
            }",
            &["bar", "baz", "foo"],
        );
    }

    #[test]
    fn test_call_scope() {
        do_check(
            r"
            fn quux() {
                f(|x| $0 );
            }",
            &["x"],
        );
    }

    #[test]
    fn test_method_call_scope() {
        do_check(
            r"
            fn quux() {
                z.f(|x| $0 );
            }",
            &["x"],
        );
    }

    #[test]
    fn test_loop_scope() {
        do_check(
            r"
            fn quux() {
                loop {
                    let x = ();
                    $0
                };
            }",
            &["x"],
        );
    }

    #[test]
    fn test_match() {
        do_check(
            r"
            fn quux() {
                match () {
                    Some(x) => {
                        $0
                    }
                };
            }",
            &["x"],
        );
    }

    #[test]
    fn test_shadow_variable() {
        do_check(
            r"
            fn foo(x: String) {
                let x : &str = &x$0;
            }",
            &["x"],
        );
    }

    #[test]
    fn test_bindings_after_at() {
        do_check(
            r"
fn foo() {
    match Some(()) {
        opt @ Some(unit) => {
            $0
        }
        _ => {}
    }
}
",
            &["opt", "unit"],
        );
    }

    #[test]
    fn macro_inner_item() {
        do_check(
            r"
            macro_rules! mac {
                () => {{
                    fn inner() {}
                    inner();
                }};
            }

            fn foo() {
                mac!();
                $0
            }
        ",
            &[],
        );
    }

    #[test]
    fn broken_inner_item() {
        do_check(
            r"
            fn foo() {
                trait {}
                $0
            }
        ",
            &[],
        );
    }

    fn do_check_local_name(ra_fixture: &str, expected_offset: u32) {
        let (db, position) = TestDB::with_position(ra_fixture);
        let file_id = position.file_id;
        let offset = position.offset;

        let file = db.parse(file_id).ok().unwrap();
        let expected_name = find_node_at_offset::<ast::Name>(file.syntax(), expected_offset.into())
            .expect("failed to find a name at the target offset");
        let name_ref: ast::NameRef = find_node_at_offset(file.syntax(), offset).unwrap();

        let function = find_function(&db, file_id);

        let scopes = db.expr_scopes(function.into());
        let (body, source_map) = db.body_with_source_map(function.into());

        let expr_scope = {
            let expr_ast = name_ref.syntax().ancestors().find_map(ast::Expr::cast).unwrap();
            let expr_id =
                source_map.node_expr(InFile { file_id: file_id.into(), value: &expr_ast }).unwrap();
            scopes.scope_for(expr_id).unwrap()
        };

        let resolved = scopes.resolve_name_in_scope(expr_scope, &name_ref.as_name()).unwrap();
        let pat_src = source_map
            .pat_syntax(*body.bindings[resolved.binding()].definitions.first().unwrap())
            .unwrap();

        let local_name = pat_src.value.either(
            |it| it.syntax_node_ptr().to_node(file.syntax()),
            |it| it.syntax_node_ptr().to_node(file.syntax()),
        );
        assert_eq!(local_name.text_range(), expected_name.syntax().text_range());
    }

    #[test]
    fn test_resolve_local_name() {
        do_check_local_name(
            r#"
fn foo(x: i32, y: u32) {
    {
        let z = x * 2;
    }
    {
        let t = x$0 * 3;
    }
}
"#,
            7,
        );
    }

    #[test]
    fn test_resolve_local_name_declaration() {
        do_check_local_name(
            r#"
fn foo(x: String) {
    let x : &str = &x$0;
}
"#,
            7,
        );
    }

    #[test]
    fn test_resolve_local_name_shadow() {
        do_check_local_name(
            r"
fn foo(x: String) {
    let x : &str = &x;
    x$0
}
",
            28,
        );
    }

    #[test]
    fn ref_patterns_contribute_bindings() {
        do_check_local_name(
            r"
fn foo() {
    if let Some(&from) = bar() {
        from$0;
    }
}
",
            28,
        );
    }

    #[test]
    fn while_let_adds_binding() {
        do_check_local_name(
            r#"
fn test() {
    let foo: Option<f32> = None;
    while let Option::Some(spam) = foo {
        spam$0
    }
}
"#,
            75,
        );
        do_check_local_name(
            r#"
fn test() {
    let foo: Option<f32> = None;
    while (((let Option::Some(_) = foo))) && let Option::Some(spam) = foo {
        spam$0
    }
}
"#,
            107,
        );
    }

    #[test]
    fn match_guard_if_let() {
        do_check_local_name(
            r#"
fn test() {
    let foo: Option<f32> = None;
    match foo {
        _ if let Option::Some(spam) = foo => spam$0,
    }
}
"#,
            93,
        );
    }

    #[test]
    fn let_chains_can_reference_previous_lets() {
        do_check_local_name(
            r#"
fn test() {
    let foo: Option<i32> = None;
    if let Some(spam) = foo && spa$0m > 1 && let Some(spam) = foo && spam > 1 {}
}
"#,
            61,
        );
        do_check_local_name(
            r#"
fn test() {
    let foo: Option<i32> = None;
    if let Some(spam) = foo && spam > 1 && let Some(spam) = foo && sp$0am > 1 {}
}
"#,
            100,
        );
    }
}<|MERGE_RESOLUTION|>--- conflicted
+++ resolved
@@ -16,12 +16,7 @@
 pub struct ExprScopes {
     scopes: Arena<ScopeData>,
     scope_entries: Arena<ScopeEntry>,
-<<<<<<< HEAD
-
-    scope_by_expr: FxHashMap<ExprId, ScopeId>,
-=======
     scope_by_expr: ArenaMap<ExprId, ScopeId>,
->>>>>>> 2b580a1f
 }
 
 #[derive(Debug, PartialEq, Eq)]
